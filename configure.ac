# Souffle - A Datalog Compiler
# Copyright (c) 2013, Oracle and/or its affiliates. All rights reserved.
# Licensed under the Universal Permissive License v 1.0 as shown at:
# - https://opensource.org/licenses/UPL
# - <souffle root>/licenses/SOUFFLE-UPL.txt

m4_define([SOUFFLE_VERSION], m4_esyscmd([
  souffle_version=$(git describe --tags --always)
  test -z "$souffle_version" && souffle_version=$(pwd | sed '/^.*souffle-[0-9\.]*$/!d' | sed 's/^.*souffle-//')
  test -z "$souffle_version" && souffle_version="unknown"
  echo $souffle_version| tr -d '\n']))

AC_INIT(souffle, SOUFFLE_VERSION, [souffle-talk@googlegroups.com])
AC_PREREQ(2.68)
AC_COPYRIGHT(['2013-15 Oracle and/or its affiliates'])

#LT_PREREQ([2.4])
LT_INIT([dlopen])

AC_CANONICAL_TARGET # target_cpu, target_vendor, and target_os
AC_CANONICAL_BUILD  # build_cpu, build_vendor, and build_os
AC_CANONICAL_HOST   # host_cpu, host_vendor, and host_os

AM_INIT_AUTOMAKE([foreign subdir-objects 1.9 tar-pax])
AM_MAINTAINER_MODE
AC_CONFIG_HEADERS([config.h])
AC_CONFIG_MACRO_DIRS([m4])
AC_CONFIG_MACRO_DIR([m4])

dnl Do not set default CFLAGS and CXXFLAGS
ENV_CXXFLAGS="$CXXFLAGS"
<<<<<<< HEAD
CXXFLAGS=" -Wall -std=c++1z"
=======
CXXFLAGS=" -Wall "
>>>>>>> 9b37e226

# Disable provenance
AC_ARG_ENABLE(
  [ncurses],
  AS_HELP_STRING([--disable-ncurses], [Disable ncurses-based provenance display])
)
AS_IF([test "x$enable_ncurses" != "xno"], [
  AX_WITH_CURSES
  AS_IF([test "x$ax_cv_ncurses" != "xyes"],[AC_MSG_ERROR([ncurses library is needed for support of the ncurses provenance display. To build without ncurses support use --disable-ncurses.])])
  AS_VAR_APPEND(LIBS, ["$CURSES_LIB"])
  AS_VAR_APPEND(CXXFLAGS, [" -DUSE_NCURSES "])
])
AM_CONDITIONAL([NCURSES], [test "x$enable_ncurses" != "xno"])

# Enable sanitise memory mode
AC_ARG_ENABLE(
  [sanitise-memory],
  [AS_HELP_STRING([--enable-sanitise-memory], [Enable sanitise memory mode])]
)
AS_IF([test "x$enable_sanitise_memory" = "xyes"], [CXXFLAGS="$CXXFLAGS -fsanitize=address,leak"])

# Enable sanitise threads mode
AC_ARG_ENABLE(
  [sanitise-thread],
  [AS_HELP_STRING([--enable-sanitise-thread], [Enable sanitise thread mode])]
)
AS_IF([test "x$enable_sanitise_thread" = "xyes"], [CXXFLAGS="$CXXFLAGS -fsanitize=thread"])

# Enable debug mode
AC_ARG_ENABLE(
  [debug],
  [AS_HELP_STRING([--enable-debug], [Enable debug mode])]
)

AS_IF([test "x$enable_debug" = "xyes"], [CXXFLAGS="$CXXFLAGS -O0 -g3"],
  [test "x$enable_debug" != "xyes"], [CXXFLAGS="$CXXFLAGS -O3"]
)

if test "$BUILD_TYPE" == "Debug" ; then
  AC_MSG_WARN( [BUILD_TYPE environment variable is deprecated. Use --enable-debug])
  # set up debug mode
  CXXFLAGS="$CXXFLAGS -O0 -g3"
fi

# Enable MPI
AC_ARG_ENABLE(
  [mpi],
  [AS_HELP_STRING([--enable-mpi], [Enable MPI])]
)
AS_IF([test "x$enable_mpi" = "xyes"], [
    AS_VAR_APPEND(CXXFLAGS, [" -DUSE_MPI "])
    AS_VAR_APPEND(CXXFLAGS, [" $(mpiCC --showme:compile) "])
    AS_VAR_APPEND(LDFLAGS, [" $(mpiCC --showme:link) "])
])
AM_CONDITIONAL([MPI], [test "x$enable_mpi" = "xyes"])

AC_PROG_CXX
AX_CXX_COMPILE_STDCXX(11)

AC_PROG_INSTALL
AC_PROG_MAKE_SET

dnl Build doxygen documentation
DX_DOXYGEN_FEATURE(ON)
DX_DOT_FEATURE(ON)
DX_HTML_FEATURE(ON)
DX_CHM_FEATURE(OFF)
DX_CHI_FEATURE(OFF)
DX_MAN_FEATURE(OFF)
DX_RTF_FEATURE(OFF)
DX_XML_FEATURE(OFF)
DX_PDF_FEATURE(OFF)
DX_PS_FEATURE(OFF)
DX_INIT_DOXYGEN([$PACKAGE_NAME],[doxygen.cfg],[doc])

# Check for flex
AC_CHECK_PROG(FLEX, flex, flex)
AS_IF([test -z "$FLEX"], [AC_MSG_ERROR([flex not found.])])

# Check for mcpp
AC_CHECK_PROG(MCPP, mcpp, mcpp)
AS_IF([test -z "$MCPP"], [AC_MSG_ERROR([mcpp not found.])])

# Check for bison
AC_CHECK_PROG(BISON, bison, bison)
AS_IF([test -z "$BISON"], [AC_MSG_ERROR([bison not found.])])
AX_PROG_BISON_VERSION([3.0.4], [], [AC_MSG_ERROR([bison version 3.0.4 is required.])])


# Enable packaging option
AC_ARG_ENABLE(
  [host-packaging],
  AS_HELP_STRING([--enable-host-packaging], [Enable packaging using a given distribution])
)
AS_IF([test "x$enable_host_packaging" = "xyes"], [SOUFFLE_PACKAGING=1],
  [test "x$enable_host_packaging" != "xyes"], [unset SOUFFLE_PACKAGING]
)

# Disable libz
AC_ARG_ENABLE(
  [libz],
  AS_HELP_STRING([--disable-libz], [Disable use of libz file compression])
)
AS_IF([test "x$enable_libz" != "xno"], [
       AC_CHECK_HEADER(zlib.h,,[AC_MSG_ERROR([required library zlib missing. Use --disable-libz to build without gzip file IO.])])
       AC_CHECK_LIB(z, compress,,[AC_MSG_ERROR([required library zlib missingi. Use --disable-libz to build without gzip file IO.])])
    AS_VAR_APPEND(CXXFLAGS, [" -DUSE_LIBZ "])
])
AM_CONDITIONAL([LIBZ], [test "x$enable_libz" != "xno"])

# Disable sqlite3
AC_ARG_ENABLE(
  [sqlite],
  AS_HELP_STRING([--disable-sqlite], [Disable use of sqlite IO])
)
AS_IF([test "x$enable_sqlite" != "xno"], [
    AC_CHECK_HEADER(sqlite3.h,,[AC_MSG_ERROR([required library sqlite3 missing. Use --disable-sqlite without support for SQLite IO support.])])
    AC_CHECK_LIB(sqlite3, sqlite3_open,,[AC_MSG_ERROR([required library sqlite3 missing. Use --disable-sqlite without support for SQLite IO support.])])
    AS_VAR_APPEND(CXXFLAGS, [" -DUSE_SQLITE "])
])
AM_CONDITIONAL([SQLITE], [test "x$enable_sqlite" != "xno"])

if test -n "$SOUFFLE_PACKAGING"; then
  case $host_os in
    darwin* )
      DISTRIBUTION=osx
    ;;
    linux*)
      AC_CHECK_PROG(LSB_RELEASE, lsb_release, lsb_release)
      AS_IF([test -z "$LSB_RELEASE"], [AC_MSG_ERROR([lsb_release required to detect LINUX distribution not found.])])
      DISTRIBUTION=[`lsb_release -i | sed 's/^.*:[ \t]\+//' | tr '[A-Z]' '[a-z]'`]
    ;;
    *BSD* | *bsd* )
      DISTRIBUTION=bsd
    ;;
    *)
      AC_MSG_ERROR([Unsupported platform])
    ;;
  esac
  echo "Enable packaging for: $DISTRIBUTION"
fi

AC_ARG_ENABLE(
  [64bit-domain],
  [AS_HELP_STRING([--enable-64bit-domain], [Enable 64-bit number values in Datalog tuples])]
)
AS_IF([test "x$enable_64bit_domain" = "xyes"], [
  AS_VAR_APPEND(CXXFLAGS, [" -DRAM_DOMAIN_SIZE=64"])
])

dnl Check for the program(s), define a variable and perform substitution in the
dnl Makefiles if found.  Bail with an error message otherwise
dnl   $1 -- Variable
dnl   $2 -- Program names separated by an empty space
dnl   $3 -- search path (unless specified $PATH is used)
dnl   $4 -- absolute/relative path (unless specified the path is relative and absolute otherwise)
m4_define([DEFNSUBST], [
  unset prog
  for prog in $2; do
    if test -z "`eval echo \$$1`"; then
      if test -z "$4"; then
        AC_CHECK_TOOL($1, $prog, [], $3)
      else
        AC_PATH_PROG($1, $prog, [], $3)
      fi
    fi
  done
  test -z "`eval echo \$$1`" && AC_MSG_FAILURE([Neither of: '$2' found])
  AC_SUBST([$1])
])

# Check the distribution name (if --enable-host-packaging is specified),
# enable conditional AUTOMAKE macro amnd check and define the tool responsible
# for building a package
m4_define(DIST_PACKAGING,[
  unset package
  for distro in $1; do
    if test -n "$SOUFFLE_PACKAGING" && test $DISTRIBUTION = $distro; then
      package=1;
      break;
    fi
  done

  if test -n "$package"; then
    DEFNSUBST($3, $4)
    AM_CONDITIONAL($2, true)
  else
    AM_CONDITIONAL($2, false)
  fi
])

DIST_PACKAGING([debian ubuntu],[DEBIAN_PACKAGE],[DEBUILD],[debuild])
DIST_PACKAGING([osx],[OSX_PACKAGE],[PKGBUILD],[pkgbuild])
DIST_PACKAGING([bsd],[BSD_PACKAGE],[PKGBUILD],[pkgbuild])

dnl ============================libffi=========================================
m4_define_default([PKG_PROG_PKG_CONFIG],[])
m4_define_default([PKG_CHECK_MODULES],
   [
  case $2 in
    libffi )
      AC_CHECK_LIB(ffi, ffi_call,,
          [AC_MSG_ERROR([required library ffi missing])])
      AC_CHECK_HEADER(ffi.h,,[AC_MSG_ERROR([required headers ffi.h missing.])])
    ;;
    * )
      AC_MSG_ERROR([Unsupported library])
    ;;
  esac
])

# Executed if PKG_CONFIG is available
PKG_PROG_PKG_CONFIG()
PKG_CHECK_MODULES(FFI, [libffi])

dnl Enable pthread library
AC_CHECK_LIB(pthread, pthread_create,,
    [AC_MSG_ERROR([required library pthread missing])])

dnl Enable dynamic loadable libaries
AC_CHECK_LIB(dl, dlopen,,
    [AC_MSG_ERROR([required library dynamic load missing])])

dnl Enables OpenMP in the souffle compiler and interpreter
AC_OPENMP
AS_VAR_APPEND(CXXFLAGS, [" $OPENMP_CFLAGS "])
AC_MSG_CHECKING( for target cpu)

AC_CONFIG_TESTDIR([tests])
AC_CONFIG_FILES([
  Makefile
  src/Makefile
  tests/Makefile
  tests/atlocal
  tests/interface/functors/Makefile
])
AC_CONFIG_LINKS([include/souffle/BinaryConstraintOps.h:src/BinaryConstraintOps.h])
AC_CONFIG_LINKS([include/souffle/BTree.h:src/BTree.h])
AC_CONFIG_LINKS([include/souffle/CompiledIndexUtils.h:src/CompiledIndexUtils.h])
AC_CONFIG_LINKS([include/souffle/CompiledOptions.h:src/CompiledOptions.h])
AC_CONFIG_LINKS([include/souffle/CompiledRecord.h:src/CompiledRecord.h])
AC_CONFIG_LINKS([include/souffle/CompiledRelation.h:src/CompiledRelation.h])
AC_CONFIG_LINKS([include/souffle/CompiledSouffle.h:src/CompiledSouffle.h])
AC_CONFIG_LINKS([include/souffle/CompiledTuple.h:src/CompiledTuple.h])
AC_CONFIG_LINKS([include/souffle/EventProcessor.h:src/EventProcessor.h])
AC_CONFIG_LINKS([include/souffle/Explain.h:src/Explain.h])
AC_CONFIG_LINKS([include/souffle/ExplainProvenance.h:src/ExplainProvenance.h])
AC_CONFIG_LINKS([include/souffle/ExplainProvenanceImpl.h:src/ExplainProvenanceImpl.h])
AC_CONFIG_LINKS([include/souffle/ExplainTree.h:src/ExplainTree.h])
AC_CONFIG_LINKS([include/souffle/EquivalenceRelation.h:src/EquivalenceRelation.h])
AC_CONFIG_LINKS([include/souffle/IODirectives.h:src/IODirectives.h])
AC_CONFIG_LINKS([include/souffle/IOSystem.h:src/IOSystem.h])
AC_CONFIG_LINKS([include/souffle/IterUtils.h:src/IterUtils.h])
AC_CONFIG_LINKS([include/souffle/LambdaBTree.h:src/LambdaBTree.h])
AC_CONFIG_LINKS([include/souffle/Logger.h:src/Logger.h])
AC_CONFIG_LINKS([include/souffle/ParallelUtils.h:src/ParallelUtils.h])
AC_CONFIG_LINKS([include/souffle/PiggyList.h:src/PiggyList.h])
AC_CONFIG_LINKS([include/souffle/ProfileDatabase.h:src/ProfileDatabase.h])
AC_CONFIG_LINKS([include/souffle/ProfileEvent.h:src/ProfileEvent.h])
AC_CONFIG_LINKS([include/souffle/RamTypes.h:src/RamTypes.h])
AC_CONFIG_LINKS([include/souffle/ReadStream.h:src/ReadStream.h])
AC_CONFIG_LINKS([include/souffle/ReadStreamCSV.h:src/ReadStreamCSV.h])
AC_CONFIG_LINKS([include/souffle/ReadStreamSQLite.h:src/ReadStreamSQLite.h])
AC_CONFIG_LINKS([include/souffle/SignalHandler.h:src/SignalHandler.h])
AC_CONFIG_LINKS([include/souffle/SouffleInterface.h:src/SouffleInterface.h])
AC_CONFIG_LINKS([include/souffle/SymbolTable.h:src/SymbolTable.h])
AC_CONFIG_LINKS([include/souffle/Table.h:src/Table.h])
AC_CONFIG_LINKS([include/souffle/Brie.h:src/Brie.h])
AC_CONFIG_LINKS([include/souffle/UnionFind.h:src/UnionFind.h])
AC_CONFIG_LINKS([include/souffle/Util.h:src/Util.h])
AC_CONFIG_LINKS([include/souffle/WriteStream.h:src/WriteStream.h])
AC_CONFIG_LINKS([include/souffle/WriteStreamCSV.h:src/WriteStreamCSV.h])
AC_CONFIG_LINKS([include/souffle/WriteStreamSQLite.h:src/WriteStreamSQLite.h])
AC_CONFIG_LINKS([include/souffle/Mpi.h:src/Mpi.h])
AC_CONFIG_LINKS([include/souffle/gzfstream.h:src/gzfstream.h])
AC_CONFIG_LINKS([include/souffle/json11.h:src/json11.h])
AC_CONFIG_LINKS([include/souffle/profile/Cell.h:src/profile/Cell.h])
AC_CONFIG_LINKS([include/souffle/profile/CellInterface.h:src/profile/CellInterface.h])
AC_CONFIG_LINKS([include/souffle/profile/Cli.h:src/profile/Cli.h])
AC_CONFIG_LINKS([include/souffle/profile/DataComparator.h:src/profile/DataComparator.h])
AC_CONFIG_LINKS([include/souffle/profile/Iteration.h:src/profile/Iteration.h])
AC_CONFIG_LINKS([include/souffle/profile/OutputProcessor.h:src/profile/OutputProcessor.h])
AC_CONFIG_LINKS([include/souffle/profile/ProgramRun.h:src/profile/ProgramRun.h])
AC_CONFIG_LINKS([include/souffle/profile/Reader.h:src/profile/Reader.h])
AC_CONFIG_LINKS([include/souffle/profile/Relation.h:src/profile/Relation.h])
AC_CONFIG_LINKS([include/souffle/profile/Row.h:src/profile/Row.h])
AC_CONFIG_LINKS([include/souffle/profile/Rule.h:src/profile/Rule.h])
AC_CONFIG_LINKS([include/souffle/profile/StringUtils.h:src/profile/StringUtils.h])
AC_CONFIG_LINKS([include/souffle/profile/Table.h:src/profile/Table.h])
AC_CONFIG_LINKS([include/souffle/profile/Tui.h:src/profile/Tui.h])
AC_CONFIG_LINKS([include/souffle/profile/UserInputReader.h:src/profile/UserInputReader.h])
AC_CONFIG_LINKS([include/souffle/profile/HtmlGenerator.h:src/profile/HtmlGenerator.h])
AC_CONFIG_LINKS([include/souffle/profile/htmlCssChartist.h:src/profile/htmlCssChartist.h])
AC_CONFIG_LINKS([include/souffle/profile/htmlJsChartistMin.h:src/profile/htmlJsChartistMin.h])
AC_CONFIG_LINKS([include/souffle/profile/htmlJsMain.h:src/profile/htmlJsMain.h])
AC_CONFIG_LINKS([include/souffle/profile/htmlJsUtil.h:src/profile/htmlJsUtil.h])
AC_CONFIG_LINKS([include/souffle/profile/htmlCssStyle.h:src/profile/htmlCssStyle.h])
AC_CONFIG_LINKS([include/souffle/profile/htmlJsChartistPlugin.h:src/profile/htmlJsChartistPlugin.h])
AC_CONFIG_LINKS([include/souffle/profile/htmlJsTableSort.h:src/profile/htmlJsTableSort.h])
AC_CONFIG_LINKS([include/souffle/profile/htmlMain.h:src/profile/htmlMain.h])
AC_CONFIG_LINKS([utilities/bash-completion/completions/souffle:debian/souffle.bash-completion])

AM_MISSING_PROG([AUTOM4TE], [autom4te])

# Checks for header files.
AC_FUNC_ALLOCA
AC_CHECK_HEADERS([arpa/inet.h fcntl.h float.h inttypes.h libintl.h limits.h malloc.h memory.h netdb.h stddef.h stdint.h stdlib.h string.h strings.h sys/time.h sys/timeb.h unistd.h wchar.h wctype.h])

SOUFFLE_CXXFLAGS="$CXXFLAGS"
AC_SUBST(SOUFFLE_CXXFLAGS)
CXXFLAGS="$CXXFLAGS $ENV_CXXFLAGS"

AC_OUTPUT(
  [ src/souffle-compile src/souffle-config debian/changelog ],
  [ chmod +x src/souffle-compile src/souffle-config ]
)<|MERGE_RESOLUTION|>--- conflicted
+++ resolved
@@ -29,11 +29,7 @@
 
 dnl Do not set default CFLAGS and CXXFLAGS
 ENV_CXXFLAGS="$CXXFLAGS"
-<<<<<<< HEAD
-CXXFLAGS=" -Wall -std=c++1z"
-=======
-CXXFLAGS=" -Wall "
->>>>>>> 9b37e226
+CXXFLAGS=" -Wall -std=c++17"
 
 # Disable provenance
 AC_ARG_ENABLE(
