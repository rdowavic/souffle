/*
 * Souffle - A Datalog Compiler
 * Copyright (c) 2013, 2014, Oracle and/or its affiliates. All rights reserved
 * Licensed under the Universal Permissive License v 1.0 as shown at:
 * - https://opensource.org/licenses/UPL
 * - <souffle root>/licenses/SOUFFLE-UPL.txt
 */

/************************************************************************
 *
 * @file RamOperation.h
 *
 * Defines the Operation of a relational algebra query.
 *
 ***********************************************************************/

#pragma once

#include "AggregateOp.h"
#include "RamCondition.h"
#include "RamExpression.h"
#include "RamNode.h"
#include "RamRelation.h"
#include "RamUtils.h"
#include "utility/ContainerUtil.h"
#include "utility/MiscUtil.h"
#include "utility/StreamUtil.h"
#include <cassert>
#include <cstddef>
#include <iosfwd>
#include <memory>
#include <ostream>
#include <string>
#include <utility>
#include <vector>

namespace souffle {

/** Pattern type for lower/upper bound */
using RamPattern =
        std::pair<std::vector<std::unique_ptr<RamExpression>>, std::vector<std::unique_ptr<RamExpression>>>;

/**
 * @class RamOperation
 * @brief Abstract class for a relational algebra operation
 */
class RamOperation : public RamNode {
public:
    RamOperation* clone() const override = 0;

protected:
    void print(std::ostream& os) const override {
        print(os, 0);
    }
    /** @brief Pretty print with indentation */
    virtual void print(std::ostream& os, int tabpos) const = 0;

    /** @brief Pretty print jump-bed */
    static void print(const RamOperation* operation, std::ostream& os, int tabpos) {
        operation->print(os, tabpos);
    }

    friend class RamQuery;
};

/**
 * @class RamAbstractParallel
 * @brief Abstract class for parallel operation
 */
class RamAbstractParallel {};

/**
 * @class RamNestedOperation
 * @brief Abstract class for a nesting operations in a loop-nest
 *
 * In the following example, the nested operation
 * of "IF C1" is "IF C2":
 * ~~~~~~~~~~~~~~~~~~~~~~~~~~~
 *  QUERY
 *   ...
 *    IF C1
 *     IF C2
 *      ...
 * ~~~~~~~~~~~~~~~~~~~~~~~~~~~
 *
 * TODO (b-scholz): profile text is awkward; perhaps there is a better way of
 *                  storing profile information for RAM operations since
 *                  it is not always used for all RAM operations.
 */
class RamNestedOperation : public RamOperation {
public:
    RamNestedOperation(std::unique_ptr<RamOperation> nested, std::string profileText = "")
            : nestedOperation(std::move(nested)), profileText(std::move(profileText)) {
        assert(nullptr != nestedOperation);
    }

    /** @brief Get nested operation */
    RamOperation& getOperation() const {
        return *nestedOperation;
    }

    /** @brief Get profile text */
    const std::string& getProfileText() const {
        return profileText;
    }

    std::vector<const RamNode*> getChildNodes() const override {
        return {nestedOperation.get()};
    }

    void apply(const RamNodeMapper& map) override {
        nestedOperation = map(std::move(nestedOperation));
    }

protected:
    void print(std::ostream& os, int tabpos) const override {
        RamOperation::print(nestedOperation.get(), os, tabpos);
    }

    bool equal(const RamNode& node) const override {
        const auto& other = static_cast<const RamNestedOperation&>(node);
        return equal_ptr(nestedOperation, other.nestedOperation) && profileText == other.profileText;
    }

    /** Nested operation */
    std::unique_ptr<RamOperation> nestedOperation;

    /** Text used by the profiler */
    const std::string profileText;
};

/**
 * @class RamTupleOperation
 * @brief Abstract class for relation searches and lookups
 */
class RamTupleOperation : public RamNestedOperation {
public:
    RamTupleOperation(int ident, std::unique_ptr<RamOperation> nested, std::string profileText = "")
            : RamNestedOperation(std::move(nested), std::move(profileText)), identifier(ident) {}

    /** @brief Get identifier */
    int getTupleId() const {
        return identifier;
    }

    /** @brief Set identifier */
    void setTupleId(int id) {
        identifier = id;
    }

    std::vector<const RamNode*> getChildNodes() const override {
        return RamNestedOperation::getChildNodes();
    }

protected:
    bool equal(const RamNode& node) const override {
        const auto& other = static_cast<const RamTupleOperation&>(node);
        return RamNestedOperation::equal(other) && identifier == other.identifier;
    }

    /**
     * Identifier for the tuple, corresponding to
     * its position in the loop nest
     */
    int identifier;
};

/**
 * @class RamRelationOperation
 * @brief Abstract class for operations on relations
 *
 * One such operation is a for loop
 */
class RamRelationOperation : public RamTupleOperation {
public:
    RamRelationOperation(std::unique_ptr<RamRelationReference> relRef, int ident,
            std::unique_ptr<RamOperation> nested, std::string profileText = "")
            : RamTupleOperation(ident, std::move(nested), std::move(profileText)),
              relationRef(std::move(relRef)) {
        assert(relationRef != nullptr && "relation reference is a null-pointer");
    }

    /** @brief Get search relation */
    const RamRelation& getRelation() const {
        return *relationRef->get();
    }

    void apply(const RamNodeMapper& map) override {
        RamTupleOperation::apply(map);
        relationRef = map(std::move(relationRef));
    }

    std::vector<const RamNode*> getChildNodes() const override {
        auto res = RamTupleOperation::getChildNodes();
        res.push_back(relationRef.get());
        return res;
    }

protected:
    bool equal(const RamNode& node) const override {
        const auto& other = static_cast<const RamRelationOperation&>(node);
        return RamTupleOperation::equal(other) && equal_ptr(relationRef, other.relationRef);
    }

    /** Search relation */
    std::unique_ptr<RamRelationReference> relationRef;
};

/**
 * @class RamScan
 * @brief Iterate all tuples of a relation
 *
 * The following example iterates over all tuples
 * in the set A:
 * ~~~~~~~~~~~~~~~~~~~~~~~~~~~
 *  QUERY
 *   ...
 *   FOR t0 IN A
 *     ...
 * ~~~~~~~~~~~~~~~~~~~~~~~~~~~
 */
class RamScan : public RamRelationOperation {
public:
    RamScan(std::unique_ptr<RamRelationReference> rel, int ident, std::unique_ptr<RamOperation> nested,
            std::string profileText = "")
            : RamRelationOperation(std::move(rel), ident, std::move(nested), std::move(profileText)) {}

    RamScan* clone() const override {
        return new RamScan(std::unique_ptr<RamRelationReference>(relationRef->clone()), getTupleId(),
                std::unique_ptr<RamOperation>(getOperation().clone()), getProfileText());
    }

protected:
    void print(std::ostream& os, int tabpos) const override {
        os << times(" ", tabpos);
        os << "FOR t" << getTupleId();
        os << " IN " << getRelation().getName() << std::endl;
        RamRelationOperation::print(os, tabpos + 1);
    }
};

/**
 * @class RamParallelScan
 * @brief Iterate all tuples of a relation in parallel
 *
 * An example:
 * ~~~~~~~~~~~~~~~~~~~~~~~~~~~
 *  QUERY
 *   ...
 *   PARALLEL FOR t0 IN A
 *     ...
 * ~~~~~~~~~~~~~~~~~~~~~~~~~~~
 */
class RamParallelScan : public RamScan, public RamAbstractParallel {
public:
    RamParallelScan(std::unique_ptr<RamRelationReference> rel, int ident,
            std::unique_ptr<RamOperation> nested, std::string profileText = "")
            : RamScan(std::move(rel), ident, std::move(nested), profileText) {}

    RamParallelScan* clone() const override {
        return new RamParallelScan(std::unique_ptr<RamRelationReference>(relationRef->clone()), getTupleId(),
                std::unique_ptr<RamOperation>(getOperation().clone()), getProfileText());
    }

protected:
    void print(std::ostream& os, int tabpos) const override {
        os << times(" ", tabpos);
        os << "PARALLEL FOR t" << getTupleId();
        os << " IN " << getRelation().getName() << std::endl;
        RamRelationOperation::print(os, tabpos + 1);
    }
};
/**
 * @class Relation Scan with Index
 * @brief An abstract class for performing indexed operations
 */
class RamIndexOperation : public RamRelationOperation {
public:
    RamIndexOperation(std::unique_ptr<RamRelationReference> r, int ident, RamPattern queryPattern,
            std::unique_ptr<RamOperation> nested, std::string profileText = "")
            : RamRelationOperation(std::move(r), ident, std::move(nested), std::move(profileText)),
              queryPattern(std::move(queryPattern)) {
        assert(getRangePattern().first.size() == getRelation().getArity() &&
                getRangePattern().second.size() == getRelation().getArity());
        for (const auto& pattern : queryPattern.first) {
            assert(pattern != nullptr && "pattern is a null-pointer");
        }
        for (const auto& pattern : queryPattern.second) {
            assert(pattern != nullptr && "pattern is a null-pointer");
        }
    }

    /**
     * @brief Get range pattern
     * @return A pair of std::vector of pointers to RamExpression objects
     * These vectors represent the lower and upper bounds for each attribute in the tuple
     * <expr1> <= Tuple[level, element] <= <expr2>
     * We have that at an index for an attribute, its bounds are <expr1> and <expr2> respectively
     * */
    std::pair<std::vector<RamExpression*>, std::vector<RamExpression*>> getRangePattern() const {
        return std::make_pair(toPtrVector(queryPattern.first), toPtrVector(queryPattern.second));
    }

    std::vector<const RamNode*> getChildNodes() const override {
        auto res = RamRelationOperation::getChildNodes();
        for (auto& pattern : queryPattern.first) {
            res.push_back(pattern.get());
        }
        for (auto& pattern : queryPattern.second) {
            res.push_back(pattern.get());
        }
        return res;
    }

    void apply(const RamNodeMapper& map) override {
        RamRelationOperation::apply(map);
        for (auto& pattern : queryPattern.first) {
            pattern = map(std::move(pattern));
        }
        for (auto& pattern : queryPattern.second) {
            pattern = map(std::move(pattern));
        }
    }

    RamIndexOperation* clone() const override {
        RamPattern resQueryPattern;
        for (const auto& i : queryPattern.first) {
            resQueryPattern.first.emplace_back(i->clone());
        }
        for (const auto& i : queryPattern.second) {
            resQueryPattern.second.emplace_back(i->clone());
        }
        return new RamIndexOperation(std::unique_ptr<RamRelationReference>(relationRef->clone()),
                getTupleId(), std::move(resQueryPattern),
                std::unique_ptr<RamOperation>(getOperation().clone()), getProfileText());
    }

    /** @brief Helper method for printing */
    void printIndex(std::ostream& os) const {
        //  const auto& attrib = getRelation().getAttributeNames();
        bool first = true;
        for (unsigned int i = 0; i < getRelation().getArity(); ++i) {
            // TODO: print proper upper lower/bound

            // early exit if no upper/lower bounds are defined
            if (isRamUndefValue(queryPattern.first[i].get()) &&
                    isRamUndefValue(queryPattern.second[i].get())) {
                continue;
            }

            if (first) {
                os << " ON INDEX ";
                first = false;
            } else {
                os << " AND ";
            }

            // both bounds defined and equal => equality
            if (!isRamUndefValue(queryPattern.first[i].get()) &&
                    !isRamUndefValue(queryPattern.second[i].get())) {
                // print equality when lower bound = upper bound
                if (*(queryPattern.first[i]) == *(queryPattern.second[i])) {
                    os << "t" << getTupleId() << ".";
                    os << i << " = ";
                    os << *(queryPattern.first[i]);
                    continue;
                }
            }
            // at least one bound defined => inequality
            if (!isRamUndefValue(queryPattern.first[i].get()) ||
                    !isRamUndefValue(queryPattern.second[i].get())) {
                if (!isRamUndefValue(queryPattern.first[i].get())) {
                    os << *(queryPattern.first[i]) << " <= ";
                }

                os << "t" << getTupleId() << ".";
                os << i;

                if (!isRamUndefValue(queryPattern.second[i].get())) {
                    os << " <= " << *(queryPattern.second[i]);
                }

                continue;
            }
        }
    }

protected:
    bool equal(const RamNode& node) const override {
        const auto& other = static_cast<const RamIndexOperation&>(node);
        return RamRelationOperation::equal(other) &&
               equal_targets(queryPattern.first, other.queryPattern.first) &&
               equal_targets(queryPattern.second, other.queryPattern.second);
    }

    /** Values of index per column of table (if indexable) */
    RamPattern queryPattern;
};

/**
 * @class RamIndexScan
 * @brief Search for tuples of a relation matching a criteria
 *
 * For example:
 * ~~~~~~~~~~~~~~~~~~~~~~~~~~~
 *  QUERY
 *   ...
 *	 FOR t1 IN X ON INDEX t1.c = t0.0
 *	 ...
 * ~~~~~~~~~~~~~~~~~~~~~~~~~~~
 */
class RamIndexScan : public RamIndexOperation {
public:
    RamIndexScan(std::unique_ptr<RamRelationReference> r, int ident, RamPattern queryPattern,
            std::unique_ptr<RamOperation> nested, std::string profileText = "")
            : RamIndexOperation(std::move(r), ident, std::move(queryPattern), std::move(nested),
                      std::move(profileText)) {}

    RamIndexScan* clone() const override {
        RamPattern resQueryPattern;
        for (const auto& i : queryPattern.first) {
            resQueryPattern.first.emplace_back(i->clone());
        }
        for (const auto& i : queryPattern.second) {
            resQueryPattern.second.emplace_back(i->clone());
        }
        return new RamIndexScan(std::unique_ptr<RamRelationReference>(relationRef->clone()), getTupleId(),
                std::move(resQueryPattern), std::unique_ptr<RamOperation>(getOperation().clone()),
                getProfileText());
    }

protected:
    void print(std::ostream& os, int tabpos) const override {
        const RamRelation& rel = getRelation();
        os << times(" ", tabpos);
        os << "FOR t" << getTupleId() << " IN ";
        os << rel.getName();
        printIndex(os);
        os << std::endl;
        RamIndexOperation::print(os, tabpos + 1);
    }
};

/**
 * @class RamParallelIndexScan
 * @brief Search for tuples of a relation matching a criteria
 *
 * For example:
 * ~~~~~~~~~~~~~~~~~~~~~~~~~~~
 *  QUERY
 *   ...
 *	   PARALLEL FOR t1 IN X ON INDEX t1.c = t0.0
 *	     ...
 * ~~~~~~~~~~~~~~~~~~~~~~~~~~~
 */
class RamParallelIndexScan : public RamIndexScan, public RamAbstractParallel {
public:
    RamParallelIndexScan(std::unique_ptr<RamRelationReference> rel, int ident, RamPattern queryPattern,
            std::unique_ptr<RamOperation> nested, std::string profileText = "")
            : RamIndexScan(std::move(rel), ident, std::move(queryPattern), std::move(nested), profileText) {}

    RamParallelIndexScan* clone() const override {
        RamPattern resQueryPattern;
        for (const auto& i : queryPattern.first) {
            resQueryPattern.first.emplace_back(i->clone());
        }
        for (const auto& i : queryPattern.second) {
            resQueryPattern.second.emplace_back(i->clone());
        }
        return new RamParallelIndexScan(std::unique_ptr<RamRelationReference>(relationRef->clone()),
                getTupleId(), std::move(resQueryPattern),
                std::unique_ptr<RamOperation>(getOperation().clone()), getProfileText());
    }

protected:
    void print(std::ostream& os, int tabpos) const override {
        const RamRelation& rel = getRelation();
        os << times(" ", tabpos);
        os << "PARALLEL FOR t" << getTupleId() << " IN ";
        os << rel.getName();
        printIndex(os);
        os << std::endl;
        RamIndexOperation::print(os, tabpos + 1);
    }
};

/**
 * @class RamAbstractChoice
 * @brief Abstract class for a choice operation
 *
 * Finding a single tuple, if it exists, such that a condition holds.
 */
class RamAbstractChoice {
public:
    RamAbstractChoice(std::unique_ptr<RamCondition> cond) : condition(std::move(cond)) {
        assert(condition != nullptr && "Condition is a null-pointer");
    }

    /** @brief Getter for the condition */
    const RamCondition& getCondition() const {
        assert(condition != nullptr && "condition of choice is a null-pointer");
        return *condition;
    }

    void apply(const RamNodeMapper& map) {
        condition = map(std::move(condition));
    }

    std::vector<const RamNode*> getChildNodes() const {
        return {condition.get()};
    }

protected:
    bool equal(const RamNode& node) const {
        const auto& other = dynamic_cast<const RamAbstractChoice&>(node);
        return equal_ptr(condition, other.condition);
    }

    /** Condition for which a tuple in the relation may hold */
    std::unique_ptr<RamCondition> condition;
};

/**
 * @class RamChoice
 * @brief Find a tuple in a relation such that a given condition holds.
 *
 * Only one tuple is returned (if one exists), even
 * if multiple tuples satisfying the condition exist.
 *
 * For example:
 * ~~~~~~~~~~~~~~~~~~~~~~~~~~~
 *  QUERY
 *   ...
 *    CHOICE t1 IN A WHERE (t1.x, t1.y) NOT IN A
 *      ...
 * ~~~~~~~~~~~~~~~~~~~~~~~~~~~
 */
class RamChoice : public RamRelationOperation, public RamAbstractChoice {
public:
    RamChoice(std::unique_ptr<RamRelationReference> rel, size_t ident, std::unique_ptr<RamCondition> cond,
            std::unique_ptr<RamOperation> nested, std::string profileText = "")
            : RamRelationOperation(std::move(rel), ident, std::move(nested), std::move(profileText)),
              RamAbstractChoice(std::move(cond)) {}

    void apply(const RamNodeMapper& map) override {
        RamRelationOperation::apply(map);
        RamAbstractChoice::apply(map);
    }

    RamChoice* clone() const override {
        return new RamChoice(std::unique_ptr<RamRelationReference>(relationRef->clone()), getTupleId(),
                std::unique_ptr<RamCondition>(condition->clone()),
                std::unique_ptr<RamOperation>(getOperation().clone()), getProfileText());
    }

    std::vector<const RamNode*> getChildNodes() const override {
        return {nestedOperation.get(), relationRef.get(), RamAbstractChoice::getChildNodes().at(0)};
    }

protected:
    void print(std::ostream& os, int tabpos) const override {
        os << times(" ", tabpos);
        os << "CHOICE t" << getTupleId();
        os << " IN " << getRelation().getName();
        os << " WHERE " << getCondition();
        os << std::endl;
        RamRelationOperation::print(os, tabpos + 1);
    }

    bool equal(const RamNode& node) const override {
        const auto& other = static_cast<const RamChoice&>(node);
        return RamRelationOperation::equal(other) && RamAbstractChoice::equal(other);
    }
};

/**
 * @class ParallelRamChoice
 * @brief Find a tuple in a relation such that a given condition holds in parallel.
 *
 * For example:
 * ~~~~~~~~~~~~~~~~~~~~~~~~~~~
 *  QUERY
 *   ...
 *    PARALLEL CHOICE t1 IN A WHERE (t1.x, t1.y) NOT IN A
 *      ...
 * ~~~~~~~~~~~~~~~~~~~~~~~~~~~
 */
class RamParallelChoice : public RamChoice, public RamAbstractParallel {
public:
    RamParallelChoice(std::unique_ptr<RamRelationReference> rel, size_t ident,
            std::unique_ptr<RamCondition> cond, std::unique_ptr<RamOperation> nested,
            std::string profileText = "")
            : RamChoice(std::move(rel), ident, std::move(cond), std::move(nested), profileText) {}

    RamParallelChoice* clone() const override {
        return new RamParallelChoice(std::unique_ptr<RamRelationReference>(relationRef->clone()),
                getTupleId(), std::unique_ptr<RamCondition>(condition->clone()),
                std::unique_ptr<RamOperation>(getOperation().clone()), getProfileText());
    }

protected:
    void print(std::ostream& os, int tabpos) const override {
        os << times(" ", tabpos);
        os << "PARALLEL CHOICE t" << getTupleId();
        os << " IN " << getRelation().getName();
        os << " WHERE " << getCondition();
        os << std::endl;
        RamRelationOperation::print(os, tabpos + 1);
    }
};

/**
 * @class RamIndexChoice
 * @brief Use an index to find a tuple in a relation such that a given condition holds.
 *
 * Only one tuple is returned (if one exists), even
 * if multiple tuples satisfying the condition exist.
 *
 * For example:
 * ~~~~~~~~~~~~~~~~~~~~~~~~~~~
 *  QUERY
 *   ...
 *    CHOICE A AS t1 ON INDEX t1.x=10 AND t1.y = 20
 *    WHERE (t1.x, t1.y) NOT IN A
 *      ...
 * ~~~~~~~~~~~~~~~~~~~~~~~~~~~
 */
class RamIndexChoice : public RamIndexOperation, public RamAbstractChoice {
public:
    RamIndexChoice(std::unique_ptr<RamRelationReference> r, int ident, std::unique_ptr<RamCondition> cond,
            RamPattern queryPattern, std::unique_ptr<RamOperation> nested, std::string profileText = "")
            : RamIndexOperation(std::move(r), ident, std::move(queryPattern), std::move(nested),
                      std::move(profileText)),
              RamAbstractChoice(std::move(cond)) {
        assert(getRangePattern().first.size() == getRelation().getArity());
        assert(getRangePattern().second.size() == getRelation().getArity());
    }

    void apply(const RamNodeMapper& map) override {
        RamRelationOperation::apply(map);
        for (auto& pattern : queryPattern.first) {
            pattern = map(std::move(pattern));
        }
        for (auto& pattern : queryPattern.second) {
            pattern = map(std::move(pattern));
        }
        RamAbstractChoice::apply(map);
    }

    std::vector<const RamNode*> getChildNodes() const override {
        auto res = RamIndexOperation::getChildNodes();
        res.push_back(RamAbstractChoice::getChildNodes().at(0));
        return res;
    }

    RamIndexChoice* clone() const override {
        RamPattern resQueryPattern;
        for (const auto& i : queryPattern.first) {
            resQueryPattern.first.emplace_back(i->clone());
        }
        for (const auto& i : queryPattern.second) {
            resQueryPattern.second.emplace_back(i->clone());
        }
        auto* res = new RamIndexChoice(std::unique_ptr<RamRelationReference>(relationRef->clone()),
                getTupleId(), std::unique_ptr<RamCondition>(condition->clone()), std::move(resQueryPattern),
                std::unique_ptr<RamOperation>(getOperation().clone()), getProfileText());
        return res;
    }

protected:
    void print(std::ostream& os, int tabpos) const override {
        const RamRelation& rel = getRelation();
        os << times(" ", tabpos);
        os << "CHOICE " << rel.getName() << " AS t" << getTupleId();
        printIndex(os);
        os << " WHERE " << getCondition();
        os << std::endl;
        RamIndexOperation::print(os, tabpos + 1);
    }

    bool equal(const RamNode& node) const override {
        const auto& other = static_cast<const RamIndexChoice&>(node);
        return RamIndexOperation::equal(other) && RamAbstractChoice::equal(other);
    }
};

/**
 * @class RamParallelIndexChoice
 * @brief Use an index to find a tuple in a relation such that a given condition holds in parallel.
 *
 * For example:
 * ~~~~~~~~~~~~~~~~~~~~~~~~~~~
 *  QUERY
 *   ...
 *    PARALLEL CHOICE A AS t1 ON INDEX t1.x=10 AND t1.y = 20
 *    WHERE (t1.x, t1.y) NOT IN A
 *      ...
 * ~~~~~~~~~~~~~~~~~~~~~~~~~~~
 */
class RamParallelIndexChoice : public RamIndexChoice, public RamAbstractParallel {
public:
    RamParallelIndexChoice(std::unique_ptr<RamRelationReference> r, int ident,
            std::unique_ptr<RamCondition> cond, RamPattern queryPattern, std::unique_ptr<RamOperation> nested,
            std::string profileText = "")
            : RamIndexChoice(std::move(r), ident, std::move(cond), std::move(queryPattern), std::move(nested),
                      profileText) {}

    RamParallelIndexChoice* clone() const override {
        RamPattern resQueryPattern;
        for (const auto& i : queryPattern.first) {
            resQueryPattern.first.emplace_back(i->clone());
        }
        for (const auto& i : queryPattern.second) {
            resQueryPattern.second.emplace_back(i->clone());
        }
        auto* res = new RamParallelIndexChoice(std::unique_ptr<RamRelationReference>(relationRef->clone()),
                getTupleId(), std::unique_ptr<RamCondition>(condition->clone()), std::move(resQueryPattern),
                std::unique_ptr<RamOperation>(getOperation().clone()), getProfileText());
        return res;
    }

protected:
    void print(std::ostream& os, int tabpos) const override {
        const RamRelation& rel = getRelation();
        os << times(" ", tabpos);
        os << "PARALLEL CHOICE " << rel.getName() << " AS t" << getTupleId();
        printIndex(os);
        os << " WHERE " << getCondition();
        os << std::endl;
        RamIndexOperation::print(os, tabpos + 1);
    }
};

/**
 * @class RamAbstractAggregate
 * @brief Abstract class for aggregation
 *
 * A particular function (e.g. MIN) is applied given a
 * that a condition holds
 */
class RamAbstractAggregate {
public:
    RamAbstractAggregate(
            AggregateOp fun, std::unique_ptr<RamExpression> expr, std::unique_ptr<RamCondition> cond)
            : function(fun), expression(std::move(expr)), condition(std::move(cond)) {
        assert(condition != nullptr && "Condition is a null-pointer");
        assert(expression != nullptr && "Expression is a null-pointer");
    }

    virtual ~RamAbstractAggregate() = default;

    /** @brief Get condition */
    const RamCondition& getCondition() const {
        assert(condition != nullptr && "Condition of aggregate is a null-pointer");
        return *condition;
    }

    /** @brief Get aggregation function */
    AggregateOp getFunction() const {
        return function;
    }

    /** @brief Get target expression */
    const RamExpression& getExpression() const {
        assert(expression != nullptr && "Expression of aggregate is a null-pointer");
        return *expression;
    }

    std::vector<const RamNode*> getChildNodes() const {
        return {expression.get(), condition.get()};
    }

protected:
    void print(std::ostream& os, int /* tabpos */) const {
        switch (function) {
            case AggregateOp::MIN:
            case AggregateOp::FMIN:
            case AggregateOp::UMIN: os << "min "; break;
            case AggregateOp::MAX:
            case AggregateOp::UMAX:
            case AggregateOp::FMAX: os << "max "; break;
            case AggregateOp::SUM:
            case AggregateOp::FSUM:
            case AggregateOp::USUM: os << "sum "; break;
            case AggregateOp::COUNT: os << "count "; break;
            case AggregateOp::MEAN: os << "mean "; break;
        }
        if (function != AggregateOp::COUNT) {
            os << *expression << " ";
        }
    }

protected:
    bool equal(const RamNode& node) const {
        const auto& other = dynamic_cast<const RamAbstractAggregate&>(node);
        return function == other.function && equal_ptr(expression, other.expression) &&
               equal_ptr(condition, other.condition);
    }

    /** Aggregation function */
    AggregateOp function;

    /** Aggregation expression */
    std::unique_ptr<RamExpression> expression;

    /** Aggregation tuple condition */
    std::unique_ptr<RamCondition> condition;
};

/**
 * @class RamAggregate
 * @brief Aggregation function applied on some relation
 *
 * For example:
 * ~~~~~~~~~~~~~~~~~~~~~~~~~~~
 * t0.0 = COUNT FOR ALL t0 IN A
 * ~~~~~~~~~~~~~~~~~~~~~~~~~~~
 * Applies the function COUNT to determine the number
 * of elements in A.
 */
class RamAggregate : public RamRelationOperation, public RamAbstractAggregate {
public:
    RamAggregate(std::unique_ptr<RamOperation> nested, AggregateOp fun,
            std::unique_ptr<RamRelationReference> relRef, std::unique_ptr<RamExpression> expression,
            std::unique_ptr<RamCondition> condition, int ident)
            : RamRelationOperation(std::move(relRef), ident, std::move(nested)),
              RamAbstractAggregate(fun, std::move(expression), std::move(condition)) {}

    std::vector<const RamNode*> getChildNodes() const override {
        auto res = RamRelationOperation::getChildNodes();
        auto children = RamAbstractAggregate::getChildNodes();
        res.insert(res.end(), children.begin(), children.end());
        return res;
    }

    RamAggregate* clone() const override {
        return new RamAggregate(std::unique_ptr<RamOperation>(getOperation().clone()), function,
                std::unique_ptr<RamRelationReference>(relationRef->clone()),
                std::unique_ptr<RamExpression>(expression->clone()),
                std::unique_ptr<RamCondition>(condition->clone()), getTupleId());
    }

    void apply(const RamNodeMapper& map) override {
        RamRelationOperation::apply(map);
        condition = map(std::move(condition));
        expression = map(std::move(expression));
    }

protected:
    void print(std::ostream& os, int tabpos) const override {
        os << times(" ", tabpos);
        os << "t" << getTupleId() << ".0=";
        RamAbstractAggregate::print(os, tabpos);
        os << "FOR ALL t" << getTupleId() << " ∈ " << getRelation().getName();
        if (!isRamTrue(condition.get())) {
            os << " WHERE " << getCondition();
        }
        os << std::endl;
        RamRelationOperation::print(os, tabpos + 1);
    }

    bool equal(const RamNode& node) const override {
        const auto& other = static_cast<const RamAggregate&>(node);
        return RamRelationOperation::equal(other) && RamAbstractAggregate::equal(node);
    }
};

/**
 * @class RamParallelAggregate
 * @brief Parallel Aggregation function applied on some relation
 *
 * For example:
 * ~~~~~~~~~~~~~~~~~~~~~~~~~~~
 * PARALLEL t0.0 = COUNT FOR ALL t0 IN A
 * ~~~~~~~~~~~~~~~~~~~~~~~~~~~
 * Applies the function PARALLEL COUNT to determine the number
 * of elements in A.
 */
class RamParallelAggregate : public RamAggregate, public RamAbstractParallel {
public:
    RamParallelAggregate(std::unique_ptr<RamOperation> nested, AggregateOp fun,
            std::unique_ptr<RamRelationReference> relRef, std::unique_ptr<RamExpression> expression,
            std::unique_ptr<RamCondition> condition, int ident)
            : RamAggregate(std::move(nested), fun, std::move(relRef), std::move(expression),
                      std::move(condition), ident) {}

    RamParallelAggregate* clone() const override {
        return new RamParallelAggregate(souffle::clone(&getOperation()), function,
                souffle::clone(relationRef), souffle::clone(expression), souffle::clone(condition),
                identifier);
    }

protected:
    void print(std::ostream& os, int tabpos) const override {
        os << times(" ", tabpos);
        os << "PARALLEL t" << getTupleId() << ".0=";
        RamAbstractAggregate::print(os, tabpos);
        os << "FOR ALL t" << getTupleId() << " ∈ " << getRelation().getName();
        if (!isRamTrue(condition.get())) {
            os << " WHERE " << getCondition();
        }
        os << std::endl;
        RamRelationOperation::print(os, tabpos + 1);
    }
};

/**
 * @class RamIndexAggregate
 * @brief Indexed aggregation on a relation
 *
 * TODO (rachel): Fix description!! I'm not sure what this represents
 */
class RamIndexAggregate : public RamIndexOperation, public RamAbstractAggregate {
public:
    RamIndexAggregate(std::unique_ptr<RamOperation> nested, AggregateOp fun,
            std::unique_ptr<RamRelationReference> relRef, std::unique_ptr<RamExpression> expression,
            std::unique_ptr<RamCondition> condition, RamPattern queryPattern, int ident)
            : RamIndexOperation(std::move(relRef), ident, std::move(queryPattern), std::move(nested)),
              RamAbstractAggregate(fun, std::move(expression), std::move(condition)) {}

    std::vector<const RamNode*> getChildNodes() const override {
        auto res = RamIndexOperation::getChildNodes();
        auto children = RamAbstractAggregate::getChildNodes();
        res.insert(res.end(), children.begin(), children.end());
        return res;
    }

    RamIndexAggregate* clone() const override {
        RamPattern pattern;
        for (const auto& i : queryPattern.first) {
            pattern.first.emplace_back(i->clone());
        }
        for (const auto& i : queryPattern.second) {
            pattern.second.emplace_back(i->clone());
        }
        return new RamIndexAggregate(std::unique_ptr<RamOperation>(getOperation().clone()), function,
                std::unique_ptr<RamRelationReference>(relationRef->clone()),
                std::unique_ptr<RamExpression>(expression->clone()),
                std::unique_ptr<RamCondition>(condition->clone()), std::move(pattern), getTupleId());
    }

    void apply(const RamNodeMapper& map) override {
        RamIndexOperation::apply(map);
        condition = map(std::move(condition));
        expression = map(std::move(expression));
    }

protected:
    void print(std::ostream& os, int tabpos) const override {
        os << times(" ", tabpos);
        os << "t" << getTupleId() << ".0=";
        RamAbstractAggregate::print(os, tabpos);
        os << "SEARCH t" << getTupleId() << " ∈ " << getRelation().getName();
        printIndex(os);
        if (!isRamTrue(condition.get())) {
            os << " WHERE " << getCondition();
        }
        os << std::endl;
        RamIndexOperation::print(os, tabpos + 1);
    }

    bool equal(const RamNode& node) const override {
        const auto& other = static_cast<const RamIndexAggregate&>(node);
        return RamIndexOperation::equal(other) && RamAbstractAggregate::equal(other);
    }
};

/**
 * @class RamParallelIndexAggregate
 * @brief Indexed aggregation on a relation
 *
 * TODO (rachel): Fix description!!
 */
class RamParallelIndexAggregate : public RamIndexAggregate, public RamAbstractParallel {
public:
    RamParallelIndexAggregate(std::unique_ptr<RamOperation> nested, AggregateOp fun,
            std::unique_ptr<RamRelationReference> relRef, std::unique_ptr<RamExpression> expression,
            std::unique_ptr<RamCondition> condition, RamPattern queryPattern, int ident)
            : RamIndexAggregate(std::move(nested), fun, std::move(relRef), std::move(expression),
                      std::move(condition), std::move(queryPattern), ident) {}

    RamParallelIndexAggregate* clone() const override {
        RamPattern pattern;
        for (const auto& i : queryPattern.first) {
            pattern.first.emplace_back(i->clone());
        }
        for (const auto& i : queryPattern.second) {
            pattern.second.emplace_back(i->clone());
        }
        return new RamParallelIndexAggregate(souffle::clone(&getOperation()), function,
                souffle::clone(relationRef), souffle::clone(expression), souffle::clone(condition),
                std::move(pattern), getTupleId());
<<<<<<< HEAD
    }
=======
}
>>>>>>> e66db0e2

protected:
    void print(std::ostream& os, int tabpos) const override {
        os << times(" ", tabpos);
        os << "PARALLEL t" << getTupleId() << ".0=";
        RamAbstractAggregate::print(os, tabpos);
        os << "SEARCH t" << getTupleId() << " ∈ " << getRelation().getName();
        printIndex(os);
        if (!isRamTrue(condition.get())) {
            os << " WHERE " << getCondition();
        }
        os << std::endl;
        RamIndexOperation::print(os, tabpos + 1);
    }
};

enum class RamNestedIntrinsicOp {
    RANGE,
    URANGE,
    FRANGE,
};

inline std::ostream& operator<<(std::ostream& os, RamNestedIntrinsicOp e) {
    switch (e) {
        case RamNestedIntrinsicOp::RANGE: return os << "RANGE";
        case RamNestedIntrinsicOp::URANGE: return os << "URANGE";
        case RamNestedIntrinsicOp::FRANGE: return os << "FRANGE";
        default: fatal("invalid Operation");
    }
}

/**
 * @class RamNestedIntrinsicOperator
 * @brief Effectively identical to `RamIntrinsicOperator`, except it can produce multiple results.
 *
 * For example:
 * ~~~~~~~~~~~~~~~~~~~~~~~~~~~
 * RANGE(t0.0, t0.1, t0.2) INTO t1
 * ~~~~~~~~~~~~~~~~~~~~~~~~~~~
 */
class RamNestedIntrinsicOperator : public RamTupleOperation {
public:
    RamNestedIntrinsicOperator(RamNestedIntrinsicOp op, std::vector<std::unique_ptr<RamExpression>> args,
            std::unique_ptr<RamOperation> nested, int ident)
            : RamTupleOperation(ident, std::move(nested)), args(std::move(args)), op(op) {}

    RamNestedIntrinsicOp getFunction() const {
        return op;
    }

    std::vector<RamExpression*> getArguments() const {
        return toPtrVector(args);
    }

    std::vector<const RamNode*> getChildNodes() const override {
        auto res = RamTupleOperation::getChildNodes();
        for (auto&& x : args) {
            res.push_back(x.get());
        }
        return res;
    }

    RamNestedIntrinsicOperator* clone() const override {
        return new RamNestedIntrinsicOperator(
                op, souffle::clone(args), souffle::clone(&getOperation()), getTupleId());
    }

    void apply(const RamNodeMapper& map) override {
        RamTupleOperation::apply(map);
        for (auto&& x : args) {
            x = map(std::move(x));
        }
    }

protected:
    void print(std::ostream& os, int tabpos) const override {
        os << times(" ", tabpos);
        os << op << "(" << join(args, ",", print_deref<std::unique_ptr<RamExpression>>()) << ") INTO t"
           << getTupleId() << "\n";
        RamNestedOperation::print(os, tabpos + 1);
    }

    bool equal(const RamNode& node) const override {
        auto&& other = static_cast<const RamNestedIntrinsicOperator&>(node);
        return RamTupleOperation::equal(node) && op == other.op && equal_targets(args, other.args);
    }

    std::vector<std::unique_ptr<RamExpression>> args;
    RamNestedIntrinsicOp op;
};

/**
 * @class RamUnpackRecord
 * @brief Record lookup
 *
 * Looks up a record with respect to an expression
 *
 * For example:
 * ~~~~~~~~~~~~~~~~~~~~~~~~~~~
 * UNPACK t0.0 INTO t1
 * ~~~~~~~~~~~~~~~~~~~~~~~~~~~
 */
class RamUnpackRecord : public RamTupleOperation {
public:
    RamUnpackRecord(std::unique_ptr<RamOperation> nested, int ident, std::unique_ptr<RamExpression> expr,
            size_t arity)
            : RamTupleOperation(ident, std::move(nested)), expression(std::move(expr)), arity(arity) {
        assert(expression != nullptr && "Expression is a null-pointer");
    }

    /** @brief Get record expression */
    const RamExpression& getExpression() const {
        assert(expression != nullptr && "Expression of unpack-record is a null-pointer");
        return *expression;
    }

    /** @brief Get arity of record */
    std::size_t getArity() const {
        return arity;
    }

    std::vector<const RamNode*> getChildNodes() const override {
        auto res = RamTupleOperation::getChildNodes();
        res.push_back(expression.get());
        return res;
    }

    RamUnpackRecord* clone() const override {
        return new RamUnpackRecord(std::unique_ptr<RamOperation>(getOperation().clone()), getTupleId(),
                std::unique_ptr<RamExpression>(getExpression().clone()), arity);
    }

    void apply(const RamNodeMapper& map) override {
        RamTupleOperation::apply(map);
        expression = map(std::move(expression));
    }

protected:
    void print(std::ostream& os, int tabpos) const override {
        os << times(" ", tabpos);
        os << "UNPACK t" << getTupleId() << " FROM " << *expression << "\n";
        RamNestedOperation::print(os, tabpos + 1);
    }

    bool equal(const RamNode& node) const override {
        const auto& other = static_cast<const RamUnpackRecord&>(node);
        return RamTupleOperation::equal(other) && equal_ptr(expression, other.expression) &&
               arity == other.arity;
    }

    /** Expression for record reference */
    std::unique_ptr<RamExpression> expression;

    /** Arity of the unpacked tuple */
    const size_t arity;
};

/**
 * @class RamAbstractConditional
 * @brief Abstract conditional statement
 */
class RamAbstractConditional : public RamNestedOperation {
public:
    RamAbstractConditional(std::unique_ptr<RamCondition> cond, std::unique_ptr<RamOperation> nested,
            std::string profileText = "")
            : RamNestedOperation(std::move(nested), std::move(profileText)), condition(std::move(cond)) {
        assert(condition != nullptr && "Condition is a null-pointer");
    }

    /** @brief Get condition that must be satisfied */
    const RamCondition& getCondition() const {
        assert(condition != nullptr && "condition of conditional operation is a null-pointer");
        return *condition;
    }

    std::vector<const RamNode*> getChildNodes() const override {
        auto res = RamNestedOperation::getChildNodes();
        res.push_back(condition.get());
        return res;
    }

    void apply(const RamNodeMapper& map) override {
        RamNestedOperation::apply(map);
        condition = map(std::move(condition));
    }

protected:
    bool equal(const RamNode& node) const override {
        const auto& other = static_cast<const RamAbstractConditional&>(node);
        return RamNestedOperation::equal(node) && equal_ptr(condition, other.condition);
    }

    /** Condition */
    std::unique_ptr<RamCondition> condition;
};

/**
 * @class RamFilter
 * @brief Checks whether a given condition holds
 *
 * The RamFilter is essentially an "if" statement.
 *
 * The following example checks that both C1 and C2 hold
 * before proceeding deeper in the loop nest:
 * ~~~~~~~~~~~~~~~~~~~~~~~~~~~
 * IF C1 AND C2
 *  ...
 * ~~~~~~~~~~~~~~~~~~~~~~~~~~~
 */
class RamFilter : public RamAbstractConditional {
public:
    RamFilter(std::unique_ptr<RamCondition> cond, std::unique_ptr<RamOperation> nested,
            std::string profileText = "")
            : RamAbstractConditional(std::move(cond), std::move(nested), std::move(profileText)) {}

    RamFilter* clone() const override {
        return new RamFilter(std::unique_ptr<RamCondition>(condition->clone()),
                std::unique_ptr<RamOperation>(getOperation().clone()), getProfileText());
    }

protected:
    void print(std::ostream& os, int tabpos) const override {
        os << times(" ", tabpos);
        os << "IF " << getCondition() << std::endl;
        RamNestedOperation::print(os, tabpos + 1);
    }
};

/**
 * @class RamBreak
 * @brief Breaks out of the loop if a condition holds
 *
 * The following example will break out of the inner-most
 * loop if the condition (t1.1 = 4) holds:
 * ~~~~~~~~~~~~~~~~~~~~~~~~~~~
 * FOR t0 in A
 *   FOR t1 in B
 *     IF t0.1 = 4 BREAK
 *     ...
 * ~~~~~~~~~~~~~~~~~~~~~~~~~~~
 */
class RamBreak : public RamAbstractConditional {
public:
    RamBreak(std::unique_ptr<RamCondition> cond, std::unique_ptr<RamOperation> nested,
            std::string profileText = "")
            : RamAbstractConditional(std::move(cond), std::move(nested), std::move(profileText)) {}

    RamBreak* clone() const override {
        return new RamBreak(std::unique_ptr<RamCondition>(condition->clone()),
                std::unique_ptr<RamOperation>(getOperation().clone()), getProfileText());
    }

protected:
    void print(std::ostream& os, int tabpos) const override {
        os << times(" ", tabpos);
        os << "IF " << getCondition() << " BREAK" << std::endl;
        RamNestedOperation::print(os, tabpos + 1);
    }
};

/**
 * @class RamProject
 * @brief Project a result into the target relation.
 *
 * For example:
 * ~~~~~~~~~~~~~~~~~~~~~~~~~~~
 * FOR t0 IN A
 *   ...
 *     PROJECT (t0.a, t0.b, t0.c) INTO @new_X
 * ~~~~~~~~~~~~~~~~~~~~~~~~~~~
 */
class RamProject : public RamOperation {
public:
    RamProject(std::unique_ptr<RamRelationReference> relRef,
            std::vector<std::unique_ptr<RamExpression>> expressions)
            : relationRef(std::move(relRef)), expressions(std::move(expressions)) {
        assert(relationRef != nullptr && "Relation reference is a null-pointer");
        for (auto const& expr : expressions) {
            assert(expr != nullptr && "Expression is a null-pointer");
        }
    }

    /** @brief Get relation */
    const RamRelation& getRelation() const {
        return *relationRef->get();
    }

    /** @brief Get expressions */
    std::vector<RamExpression*> getValues() const {
        return toPtrVector(expressions);
    }

    std::vector<const RamNode*> getChildNodes() const override {
        std::vector<const RamNode*> res;
        res.push_back(relationRef.get());
        for (const auto& expr : expressions) {
            res.push_back(expr.get());
        }
        return res;
    }

    RamProject* clone() const override {
        std::vector<std::unique_ptr<RamExpression>> newValues;
        for (auto& expr : expressions) {
            newValues.emplace_back(expr->clone());
        }
        return new RamProject(
                std::unique_ptr<RamRelationReference>(relationRef->clone()), std::move(newValues));
    }

    void apply(const RamNodeMapper& map) override {
        relationRef = map(std::move(relationRef));
        for (auto& expr : expressions) {
            expr = map(std::move(expr));
        }
    }

protected:
    void print(std::ostream& os, int tabpos) const override {
        os << times(" ", tabpos);
        os << "PROJECT (" << join(expressions, ", ", print_deref<std::unique_ptr<RamExpression>>())
           << ") INTO " << getRelation().getName() << std::endl;
    }

    bool equal(const RamNode& node) const override {
        const auto& other = static_cast<const RamProject&>(node);
        return equal_ptr(relationRef, other.relationRef) && equal_targets(expressions, other.expressions);
    }

    /** Relation that values are projected into */
    std::unique_ptr<RamRelationReference> relationRef;

    /* Values (expressions) for projection */
    std::vector<std::unique_ptr<RamExpression>> expressions;
};

/**
 * @class RamSubroutineReturn
 * @brief A statement for returning from a ram subroutine
 *
 * For example:
 * ~~~~~~~~~~~~~~~~~~~~~~~~~~~
 *   ...
 *     RETURN (t0.0, t0.1)
 * ~~~~~~~~~~~~~~~~~~~~~~~~~~~
 */
class RamSubroutineReturn : public RamOperation {
public:
    RamSubroutineReturn(std::vector<std::unique_ptr<RamExpression>> vals) : expressions(std::move(vals)) {
        for (const auto& expr : expressions) {
            assert(expr != nullptr && "Expression is a null-pointer");
        }
    }

    /** @brief Getter for expressions */
    std::vector<RamExpression*> getValues() const {
        return toPtrVector(expressions);
    }

    std::vector<const RamNode*> getChildNodes() const override {
        std::vector<const RamNode*> res;
        for (const auto& expr : expressions) {
            res.push_back(expr.get());
        }
        return res;
    }

    RamSubroutineReturn* clone() const override {
        std::vector<std::unique_ptr<RamExpression>> newValues;
        for (auto& expr : expressions) {
            newValues.emplace_back(expr->clone());
        }
        return new RamSubroutineReturn(std::move(newValues));
    }

    void apply(const RamNodeMapper& map) override {
        for (auto& expr : expressions) {
            expr = map(std::move(expr));
        }
    }

protected:
    void print(std::ostream& os, int tabpos) const override {
        os << times(" ", tabpos);
        os << "RETURN (";
        for (auto val : getValues()) {
            os << *val;
            if (val != *(getValues().end() - 1)) {
                os << ", ";
            }
        }
        os << ")" << std::endl;
    }

    bool equal(const RamNode& node) const override {
        const auto& other = static_cast<const RamSubroutineReturn&>(node);
        return equal_targets(expressions, other.expressions);
    }

    /** Return expressions */
    std::vector<std::unique_ptr<RamExpression>> expressions;
};

}  // namespace souffle<|MERGE_RESOLUTION|>--- conflicted
+++ resolved
@@ -990,11 +990,8 @@
         return new RamParallelIndexAggregate(souffle::clone(&getOperation()), function,
                 souffle::clone(relationRef), souffle::clone(expression), souffle::clone(condition),
                 std::move(pattern), getTupleId());
-<<<<<<< HEAD
-    }
-=======
-}
->>>>>>> e66db0e2
+    }
+
 
 protected:
     void print(std::ostream& os, int tabpos) const override {
