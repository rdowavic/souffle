--- conflicted
+++ resolved
@@ -189,12 +189,7 @@
  */
 class RamTupleElement : public RamExpression {
 public:
-<<<<<<< HEAD
-    RamTupleElement(size_t ident, size_t elem)
-            : identifier(ident), element(elem) {}
-=======
     RamTupleElement(size_t ident, size_t elem) : identifier(ident), element(elem) {}
->>>>>>> 12bc0cad
 
     void print(std::ostream& os) const override {
         os << "t" << identifier << "." << element;
