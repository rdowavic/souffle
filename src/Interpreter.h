--- conflicted
+++ resolved
@@ -105,13 +105,8 @@
     /** relation environment type */
     using relation_map = std::map<std::string, InterpreterRelation*>;
 
-<<<<<<< HEAD
-    /** Evaluate operation */
-    void evalOp(const RamOperation& op, const InterpreterContext& ctxt = InterpreterContext());
-=======
     using index_set = btree_multiset<const RamDomain*, InterpreterIndex::comparator,
             std::allocator<const RamDomain*>, 512>;
->>>>>>> 931c01cd
 
     /** Insert Logger */
     void insertTimerAt(size_t index, Logger* timer) {
@@ -121,16 +116,11 @@
         timers[index] = timer;
     }
 
-<<<<<<< HEAD
-    /** Evaluate statement */
-    void evalStmt(const RamStatement& stmt, const InterpreterContext& ctxt = InterpreterContext());
-=======
     /** Stop and destory logger */
     void stopTimerAt(size_t index) {
         assert(index < timers.size());
         timers[index]->~Logger();
     }
->>>>>>> 931c01cd
 
     /** Get symbol table */
     SymbolTable& getSymbolTable() {
