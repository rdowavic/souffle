--- conflicted
+++ resolved
@@ -1009,10 +1009,7 @@
             assert(aggregate.getTupleId() == 0 && "not outer-most loop");
             assert(!preambleIssued && "only first loop can be made parallel");
             preambleIssued = true;
-<<<<<<< HEAD
-
-=======
->>>>>>> e66db0e2
+
             // declare environment variable
             out << "Tuple<RamDomain,1> env" << identifier << ";\n";
 
@@ -1166,12 +1163,6 @@
             out << preamble.str();
             // pragma statement
             out << "#pragma omp for reduction(" << op << ":" << sharedVariable << ")\n";
-<<<<<<< HEAD
-            // check whether there is an index to use
-            // out << "for(const auto& env" << identifier << " : "
-            //    << "*" << relName << ") {\n";
-=======
->>>>>>> e66db0e2
             // iterate over each part
             out << "for (auto it = part.begin(); it < part.end(); ++it) {\n";
             // iterate over tuples in each part
@@ -1188,22 +1179,14 @@
                 case AggregateOp::FMIN:
                 case AggregateOp::UMIN:
                 case AggregateOp::MIN:
-<<<<<<< HEAD
-                    out << "res" << identifier << " = std::min(res0, ramBitCast<" << type << ">(";
-=======
                     out << "res0 = std::min(res0, ramBitCast<" << type << ">(";
->>>>>>> e66db0e2
                     visit(aggregate.getExpression(), out);
                     out << "));\n";
                     break;
                 case AggregateOp::FMAX:
                 case AggregateOp::UMAX:
                 case AggregateOp::MAX:
-<<<<<<< HEAD
-                    out << "res" << identifier << " = std::max(res0, ramBitCast<" << type << ">(";
-=======
                     out << "res0 = std::max(res0, ramBitCast<" << type << ">(";
->>>>>>> e66db0e2
                     visit(aggregate.getExpression(), out);
                     out << "));\n";
                     break;
@@ -1211,24 +1194,13 @@
                 case AggregateOp::FSUM:
                 case AggregateOp::USUM:
                 case AggregateOp::SUM:
-<<<<<<< HEAD
-                    out << "res0 += "
-                        << "ramBitCast<" << type << ">(";
-                    ;
-=======
                     out << "res0 += ramBitCast<" << type << ">(";
->>>>>>> e66db0e2
                     visit(aggregate.getExpression(), out);
                     out << ");\n";
                     break;
 
                 case AggregateOp::MEAN:
-<<<<<<< HEAD
-                    out << "res0 += "
-                        << "ramBitCast<RamFloat>(";
-=======
                     out << "res0 += ramBitCast<RamFloat>(";
->>>>>>> e66db0e2
                     visit(aggregate.getExpression(), out);
                     out << ");\n";
                     out << "++res1;\n";
