--- conflicted
+++ resolved
@@ -125,11 +125,5 @@
 
 // HACK:  Workaround to suppress spurious reachability warnings.
 #define UNREACHABLE_BAD_CASE_ANALYSIS fatal("unhandled switch branch");
-<<<<<<< HEAD
-#else
-#define UNREACHABLE_BAD_CASE_ANALYSIS (void) 0;
-#endif
-=======
->>>>>>> 407e16a7
 
 }  // namespace souffle