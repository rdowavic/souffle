--- conflicted
+++ resolved
@@ -34,24 +34,23 @@
 
 namespace souffle {
 
-
-/**
- * Subclass of Argument that represents a named variable
+/**
+ * Named Variable
  */
 class AstVariable : public AstArgument {
 public:
-    AstVariable(std::string n) : AstArgument(), name(std::move(n)) {}
+    AstVariable(std::string name) : name(name) {}
 
     void print(std::ostream& os) const override {
         os << name;
     }
 
-    /** Updates this variable name */
+    /** set variable name */
     void setName(const std::string& name) {
         this->name = name;
     }
 
-    /** @return Variable name */
+    /** @return variable name */
     const std::string& getName() const {
         return name;
     }
@@ -74,12 +73,10 @@
 };
 
 /**
- * Subclass of Argument that represents an unnamed variable
+ * Unnamed Variable
  */
 class AstUnnamedVariable : public AstArgument {
 public:
-    AstUnnamedVariable() : AstArgument() {}
-
     void print(std::ostream& os) const override {
         os << "_";
     }
@@ -92,12 +89,10 @@
 };
 
 /**
- * Subclass of Argument that represents a counter (for projections only)
+ * Counter
  */
 class AstCounter : public AstArgument {
 public:
-    AstCounter() : AstArgument() {}
-
     void print(std::ostream& os) const override {
         os << "$";
     }
@@ -110,9 +105,12 @@
 };
 
 /**
- * Subclass of Argument that represents a datalog constant value
+ * Abstract Constant
  */
 class AstConstant : public AstArgument {
+protected:
+    AstConstant(RamDomain i) : ramRepresentation(i) {}
+
 public:
     /** @return Return the ram representation of this constant */
     RamDomain getRamRepresentation() const {
@@ -120,29 +118,20 @@
     }
 
 protected:
-<<<<<<< HEAD
-=======
-    AstConstant(RamDomain i) : AstArgument(), ramRepresentation(i) {}
+    bool equal(const AstNode& node) const override {
+        assert(nullptr != dynamic_cast<const AstConstant*>(&node));
+        const auto& other = static_cast<const AstConstant&>(node);
+        return ramRepresentation == other.ramRepresentation;
+    }
 
     /** Constant represented as RamDomain value.
      * In the case of a string this is the entry in symbol table.
      * In the case of a float/unsigned this is the bit cast of the value. */
     RamDomain ramRepresentation;
-
-    /** Implements the node comparison for this node type */
->>>>>>> c92e5ce1
-    bool equal(const AstNode& node) const override {
-        assert(nullptr != dynamic_cast<const AstConstant*>(&node));
-        const auto& other = static_cast<const AstConstant&>(node);
-        return ramRepresentation == other.ramRepresentation;
-    }
-
-    /** Index of this Constant in the SymbolTable */
-    RamDomain idx;
-};
-
-/**
- * Subclass of Argument that represents a datalog constant value
+};
+
+/**
+ * String Constant
  */
 class AstStringConstant : public AstConstant {
 public:
@@ -174,7 +163,7 @@
 };
 
 /**
- * Subclass of Argument that represents a souffle constant numeric value.
+ * Numeric Constant
  */
 template <typename numericType>  // numericType ⲉ {RamSigned, RamUnsigned, RamFloat}
 class AstNumericConstant : public AstConstant {
@@ -190,18 +179,10 @@
         return ramBitCast<numericType>(ramRepresentation);
     }
 
-<<<<<<< HEAD
-    AstNumberConstant* clone() const override {
-        auto* res = new AstNumberConstant(getIndex());
-        res->setSrcLoc(getSrcLoc());
-        return res;
-=======
-    /** Creates a clone of this AST sub-structure */
     AstNumericConstant<numericType>* clone() const override {
         auto* copy = new AstNumericConstant<numericType>(getConstant());
         copy->setSrcLoc(getSrcLoc());
         return copy;
->>>>>>> c92e5ce1
     }
 };
 
@@ -211,7 +192,7 @@
 using AstUnsignedConstant = AstNumericConstant<RamUnsigned>;
 
 /**
- * Subclass of AstConstant that represents a null-constant (no record)
+ * Nil Constant 
  */
 class AstNilConstant : public AstConstant {
 public:
@@ -229,16 +210,24 @@
 };
 
 /**
- * A common base class for AST functors
- */
-// TODO (azreika): consider pushing some common Intr/Extr functor functionality here
-class AstFunctor : public AstArgument {
-public:
+ * Abstract Term 
+ */
+class AstTerm : public AstArgument {
+protected:
+    AstTerm(std::vector<std::unique_ptr<AstArgument>> operands) : args(std::move(operands)){};
+
+public:
+    /** get arguments */ 
     std::vector<AstArgument*> getArguments() const {
         return toPtrVector(args);
     }
 
-    /** Get argument at idx. */
+    /** get number of arguments */
+    size_t getArity() const {
+        return args.size();
+    }
+
+    /** get argument at idx */
     AstArgument* getArg(const size_t idx) const {
         assert(idx < args.size() && "argument index out of bounds");
         return args[idx].get();
@@ -250,12 +239,11 @@
         args[idx] = std::move(arg);
     }
 
-    /** get number of arguments */
-    size_t getArity() const {
-        return args.size();
-    }
-
-    /** Obtains a list of all embedded child nodes */
+    /** add argument to argument list */
+    void add(std::unique_ptr<AstArgument> arg) {
+        args.push_back(std::move(arg));
+    }
+
     std::vector<const AstNode*> getChildNodes() const override {
         auto res = AstArgument::getChildNodes();
         for (auto& cur : args) {
@@ -264,36 +252,38 @@
         return res;
     }
 
-    /** Mutates this node */
     void apply(const AstNodeMapper& map) override {
         for (auto& arg : args) {
             arg = map(std::move(arg));
         }
     }
 
-protected:
-    AstFunctor(std::vector<std::unique_ptr<AstArgument>> operands) : args(std::move(operands)){};
+protected: 
+    bool equal(const AstNode& node) const override {
+        assert(nullptr != dynamic_cast<const AstRecordInit*>(&node));
+        const auto& other = static_cast<const AstRecordInit&>(node);
+        return equal_targets(args, other.args);
+    }
+
+    /** Arguments */ 
     std::vector<std::unique_ptr<AstArgument>> args;
 };
 
 /**
- * Subclass of AstFunctor that represents an intrinsic (built-in) functor
- */
-class AstIntrinsicFunctor : public AstFunctor {
+ * Intrinsic Functor
+ */
+class AstIntrinsicFunctor : public AstTerm {
 public:
     template <typename... Operands>
-    AstIntrinsicFunctor(FunctorOp function, Operands... operands) : AstFunctor({}), function(function) {
-        std::unique_ptr<AstArgument> tmp[] = {std::move(operands)...};
-        for (auto& cur : tmp) {
-            args.push_back(std::move(cur));
-        }
-
+    AstIntrinsicFunctor(FunctorOp function, Operands... operands) : AstTerm({std::move(operands)...}),
+    function(function) { 
         assert(isValidFunctorOpArity(function, args.size()) && "invalid number of arguments for functor");
     }
 
     AstIntrinsicFunctor(FunctorOp function, std::vector<std::unique_ptr<AstArgument>> operands)
-<<<<<<< HEAD
-            : function(function), args(std::move(operands)){};
+            : function(function), args(std::move(operands)){
+        assert(isValidFunctorOpArity(function, args.size()) && "invalid number of arguments for functor");
+    }     
 
     void print(std::ostream& os) const override {
         if (isInfixFunctorOp(function)) {
@@ -308,52 +298,27 @@
         }
     }
 
-    /** Get i-th argument */ 
-    AstArgument* getArg(size_t idx) const {
-        assert(idx >= 0 && idx < args.size() && "wrong argument");
-        return args[idx].get();
-    }
-=======
-            : AstFunctor(std::move(operands)), function(function){};
->>>>>>> c92e5ce1
-
-    /** Get function */ 
+    /** get function */ 
     FunctorOp getFunction() const {
         return function;
     }
 
-<<<<<<< HEAD
-    /** Get arity */ 
-    size_t getArity() const {
-        return args.size();
-    }
-
-    /** Get arguments */ 
-    std::vector<AstArgument*> getArguments() const {
-        return toPtrVector(args);
-    }
-
-    /** Set arguments */ 
-    void setArg(size_t idx, std::unique_ptr<AstArgument> arg) {
-        assert(idx >= 0 && idx < args.size() && "wrong argument");
-        args[idx] = std::move(arg);
-    }
-
-    /** Check if the return value of this functor is a number type. */
+    /** set function */ 
+    void setFunction(const FunctorOp functor) {
+        function = functor;
+    }
+
+    /** check if the return value of this functor is a number type. */
     bool isNumerical() const {
         return isNumericFunctorOp(function);
-=======
-    void setFunction(const FunctorOp functor) {
-        function = functor;
->>>>>>> c92e5ce1
-    }
-
-    /** Get the return type of the functor. */
+    }
+
+    /** get the return type of the functor. */
     RamTypeAttribute getReturnType() const {
         return functorReturnType(function);
     }
 
-    /** Get type of the functor argument*/
+    /** get type of the functor argument*/
     RamTypeAttribute getArgType(const size_t arg) const {
         return functorOpArgType(arg, function);
     }
@@ -368,49 +333,31 @@
         return res;
     }
 
-<<<<<<< HEAD
-    void apply(const AstNodeMapper& map) override {
-        for (auto& arg : args) {
-            arg = map(std::move(arg));
-        }
-    }
-
-    std::vector<const AstNode*> getChildNodes() const override {
-        auto res = AstArgument::getChildNodes();
-        for (auto& arg : args) {
-            res.push_back(arg.get());
-        }
-        return res;
-    }
-
-protected:
-=======
-protected:
-    FunctorOp function;
-
+protected:
     /** Implements the node comparison for this node type */
->>>>>>> c92e5ce1
     bool equal(const AstNode& node) const override {
         assert(nullptr != dynamic_cast<const AstIntrinsicFunctor*>(&node));
         const auto& other = static_cast<const AstIntrinsicFunctor&>(node);
-        return function == other.function && equal_targets(args, other.args);
+        return function == other.function && AstTerm::equal(node);
     }
 
     /** Function */ 
     FunctorOp function;
-
-    /** Arguments */ 
-    std::vector<std::unique_ptr<AstArgument>> args;
-};
-
-/**
- * Subclass of AstFunctor that represents an extrinsic (user-defined) functor
- */
-class AstUserDefinedFunctor : public AstFunctor {
-public:
-    AstUserDefinedFunctor() : AstFunctor({}){};
+};
+
+/**
+ * User-Defined Functor
+ */
+class AstUserDefinedFunctor : public AstTerm {
+public:
+    AstUserDefinedFunctor() : AstTerm({}){};
     AstUserDefinedFunctor(std::string name, std::vector<std::unique_ptr<AstArgument>> args)
-            : AstFunctor(std::move(args)), name(std::move(name)){};
+            : AstTerm(std::move(args)), name(std::move(name)){};
+
+    /** print user-defined functor */
+    void print(std::ostream& os) const override {
+        os << '@' << name << "(" << join(args, ",", print_deref<std::unique_ptr<AstArgument>>()) << ")";
+    }
 
     /** get name */
     const std::string& getName() const {
@@ -418,18 +365,8 @@
     }
 
     /** set name */
-    void setName(const std::string& n) {
-        name = n;
-    }
-
-    /** add argument to argument list */
-    void add(std::unique_ptr<AstArgument> arg) {
-        args.push_back(std::move(arg));
-    }
-
-    /** print user-defined functor */
-    void print(std::ostream& os) const override {
-        os << '@' << name << "(" << join(args, ",", print_deref<std::unique_ptr<AstArgument>>()) << ")";
+    void setName(const std::string& name) {
+        this.name = name;
     }
 
     AstUserDefinedFunctor* clone() const override {
@@ -442,59 +379,23 @@
         return res;
     }
 
-<<<<<<< HEAD
-    void apply(const AstNodeMapper& map) override {
-        for (auto& arg : args) {
-            arg = map(std::move(arg));
-        }
-    }
-
-    std::vector<const AstNode*> getChildNodes() const override {
-        auto res = AstArgument::getChildNodes();
-        for (auto& cur : args) {
-            res.push_back(cur.get());
-        }
-        return res;
-    }
-
-protected:
-=======
-protected:
+protected:
+    bool equal(const AstNode& node) const override {
+        assert(nullptr != dynamic_cast<const AstUserDefinedFunctor*>(&node));
+        const auto& other = static_cast<const AstUserDefinedFunctor&>(node);
+        return name == other.name && AstTerm::equal(node);
+    }
+
     /** name of user-defined functor */
     std::string name;
-
-    /** Implements the node comparison for this node type */
->>>>>>> c92e5ce1
-    bool equal(const AstNode& node) const override {
-        assert(nullptr != dynamic_cast<const AstUserDefinedFunctor*>(&node));
-        const auto& other = static_cast<const AstUserDefinedFunctor&>(node);
-        return name == other.name && equal_targets(args, other.args);
-    }
-
-protected:
-    /** name of user-defined functor */
-    std::string name;
-
-    /** arguments of user-defined functor */
-    std::vector<std::unique_ptr<AstArgument>> args;
-};
-
-/**
- * An argument that takes a list of values and combines them into a
- * new record.
- */
-class AstRecordInit : public AstArgument {
-public:
-    AstRecordInit() = default;
-
-    void add(std::unique_ptr<AstArgument> arg) {
-        args.push_back(std::move(arg));
-    }
-
-    std::vector<AstArgument*> getArguments() const {
-        return toPtrVector(args);
-    }
-
+};
+
+/**
+ * Record
+ * TODO (b-scholz): use AstTerm (rename to AstTerm) as a super-class
+ */
+class AstRecordInit : public AstTerm {
+public:
     void print(std::ostream& os) const override {
         os << "[" << join(args, ",", print_deref<std::unique_ptr<AstArgument>>()) << "]";
     }
@@ -507,30 +408,6 @@
         res->setSrcLoc(getSrcLoc());
         return res;
     }
-
-    void apply(const AstNodeMapper& map) override {
-        for (auto& arg : args) {
-            arg = map(std::move(arg));
-        }
-    }
-
-    std::vector<const AstNode*> getChildNodes() const override {
-        auto res = AstArgument::getChildNodes();
-        for (auto& cur : args) {
-            res.push_back(cur.get());
-        }
-        return res;
-    }
-
-protected:
-    bool equal(const AstNode& node) const override {
-        assert(nullptr != dynamic_cast<const AstRecordInit*>(&node));
-        const auto& other = static_cast<const AstRecordInit&>(node);
-        return equal_targets(args, other.args);
-    }
-
-    /** The list of components to be aggregated into a record */
-    std::vector<std::unique_ptr<AstArgument>> args;
 };
 
 /**
@@ -580,7 +457,7 @@
     bool equal(const AstNode& node) const override {
         assert(nullptr != dynamic_cast<const AstTypeCast*>(&node));
         const auto& other = static_cast<const AstTypeCast&>(node);
-        return type == other.type && *value == *other.value;
+        return type == other.type && equ_ptr(value,other.value);
     }
 
     /** The value to be casted */
@@ -637,7 +514,6 @@
         }
     }
 
-
     /** Get aggregate operator */ 
     Op getOperator() const {
         return fun;
@@ -717,23 +593,23 @@
 };
 
 /**
- * An argument taking its value from an argument of a RAM subroutine
+ * Subroutine Argument 
  */
 class AstSubroutineArgument : public AstArgument {
 public:
-    AstSubroutineArgument(size_t n) : AstArgument(), number(n) {}
-
-    void print(std::ostream& os) const override {
-        os << "arg_" << number;
-    }
-
-    /** Return argument number */
+    AstSubroutineArgument(size_t index) : index(index) {}
+
+    void print(std::ostream& os) const override {
+        os << "arg_" << index;
+    }
+
+    /** Return argument index */
     size_t getNumber() const {
-        return number;
+        return index;
     }
 
     AstSubroutineArgument* clone() const override {
-        auto* res = new AstSubroutineArgument(number);
+        auto* res = new AstSubroutineArgument(index);
         res->setSrcLoc(getSrcLoc());
         return res;
     }
@@ -742,12 +618,12 @@
     bool equal(const AstNode& node) const override {
         assert(nullptr != dynamic_cast<const AstSubroutineArgument*>(&node));
         const auto& other = static_cast<const AstSubroutineArgument&>(node);
-        return number == other.number;
+        return index == other.index;
     }
 
 private:
     /** Index of argument in argument list*/
-    size_t number;
+    size_t index;
 };
 
 }  // end of namespace souffle